from collections import defaultdict
from enum import Enum, auto
import inspect
from dataclasses import dataclass
from typing import DefaultDict, Dict, List, Optional, Set
from typing_extensions import override

from .Config import Config
from .QueryParser import IDConstant, NumericConstant, StringConstant
from .QueryBackend import QueryBackend, QueryString
from .QueryGraph import (
    QueryGraphConstantNode,
    QueryGraphNode,
    QueryGraphPropertyConstantNode,
    QueryGraphPropertyEdgeType,
    QueryGraphPropertyNode,
    QueryGraphEntityConstantNode,
    AggregateColumnInfo,
    AnchorEntityColumnInfo,
    ColumnInfo,
    HeadVariableColumnInfo,
    PropertyColumnInfo,
    QueryGraph,
    QueryGraphVariableNode,
    VirtualEntityColumnInfo,
)


@dataclass
class SPARQLQuery(QueryString):
    pass


class PropertyOccurrence(Enum):
    WDT = auto()
    P = auto()
    PS = auto()
    PQ = auto()


class SPARQLBackend(QueryBackend):
    @override
    def to_query(self, emit_labels: bool = False) -> SPARQLQuery:
        if emit_labels:
            raise AssertionError("unsupported option 'emit_labels' for SPARQLBackend")
        type_info = str()
        config = Config()
        if config["sparql"]["emit_types"]:
            type_info = f"{self._emit_type_info()}\n"

        self._property_filter: DefaultDict[
            QueryGraphPropertyEdgeType, Set[PropertyOccurrence]
        ] = defaultdict(set)
        WHERE = self._construct_where()
        # OPTIMIZE We could omit generating FILTER(True)
        FILTER = self._construct_filter()
        GROUP_BY = str()
        if self.requires_aggregation():
            GROUP_BY = f"GROUP BY {self._construct_group_by()}"
        SELECT = self._construct_select()
        query = self._dedent_query(
            f"""{type_info}SELECT {SELECT}
WHERE
{{
    {WHERE}
    FILTER(\t{FILTER})
    SERVICE wikibase:label {{ bd:serviceParam wikibase:language "en". }}
}}
                {GROUP_BY}"""
        )

        for column in self.col2name:
            if isinstance(column.node, QueryGraphPropertyNode) or isinstance(
                column.node, QueryGraphPropertyConstantNode
            ):
                self.col2name[column] = self._sparql_name_for_column(column)

        return SPARQLQuery(value=query, col2name=self.col2name)

    def _construct_select(self) -> str:
        return " ".join(
            [self._construct_select_for_column(column) for column in self.graph.columns]
        )

    def _construct_where(self) -> str:
        triples: List[str] = []
        for index, edge in enumerate(self.graph.edges):
            subj = self._construct_node_ref(edge.source)
            obj = self._construct_node_ref(edge.target)

            occurence: PropertyOccurrence
            if edge.source.is_qualifier() and edge.is_qualifier():
                occurence = PropertyOccurrence.PQ
            elif edge.source.is_qualifier():
                occurence = PropertyOccurrence.PS
            elif edge.target.is_qualifier():
                occurence = PropertyOccurrence.P
            else:
                occurence = PropertyOccurrence.WDT

            self._property_filter[edge.property].add(occurence)
            prop = self._construct_property_ref(edge.property, type_=occurence)

            prefix = "    " if index != 0 else ""
            triples.append(f"{prefix}{subj} {prop} {obj} .")

        return "\n".join(triples)

    def _construct_property_ref(
        self,
        property: QueryGraphPropertyEdgeType,
        type_: Optional[PropertyOccurrence] = None,
    ):
        if isinstance(property, QueryGraphPropertyConstantNode):
            # TODO(jlscheerer) We may need to adapt this for qualifiers.
            return f"wdt:{property.constant.value}"
        elif isinstance(property, QueryGraphPropertyNode):
            return self._sparql_name_for_column(
                self._column_by_node_id(property.id_), type_=type_
            )
        else:
            assert False

    def _construct_node_ref(self, node: QueryGraphNode):
        if isinstance(node, QueryGraphEntityConstantNode) or isinstance(
            node, QueryGraphVariableNode
        ):
            ref = self._sparql_name_for_column(self._column_by_node_id(node.id_))
        elif isinstance(node, QueryGraphConstantNode):
            const = node.constant
            if isinstance(const, IDConstant):
                # TODO(jlscheerer) We may need to adapt this for qualifiers.
                ref = f"wd:{const.value}"
            elif isinstance(const, StringConstant):
                ref = f'"{const.value}"'
            elif isinstance(const, NumericConstant):
                # NOTE Apparently, this is allowed: ?X wdt:P2046 22.1 .
                ref = f"{const.value}"
            else:
                assert False
        else:
            assert False
        return ref

    def _construct_filter(self) -> str:
        filters: List[str] = []

        assert not self.requires_filters()

        for node in self.graph.nodes:
            if isinstance(node, QueryGraphEntityConstantNode):
                column = self._sparql_name_for_column(self._column_by_node_id(node.id_))
                filters.append(f"{column} IN ({self._construct_qid_list(node.qids)})")
            elif isinstance(node, QueryGraphPropertyNode):
                ref: str
                if PropertyOccurrence.WDT in self._property_filter[node]:
                    column = self._sparql_name_for_column(
                        self._column_by_node_id(node.id_)
                    )
                    filters.append(
                        f"{column} IN ({self._construct_pid_list(node.pids)})"
                    )
                    ref = self._construct_iri_ref(column, PropertyOccurrence.WDT)
                elif PropertyOccurrence.P in self._property_filter[node]:
                    column = self._sparql_name_for_column(
                        self._column_by_node_id(node.id_), type_=PropertyOccurrence.P
                    )
                    filters.append(
                        f"{column} IN ({self._construct_pid_list(node.pids, prefix='p')})"
                    )
                    ref = self._construct_iri_ref(column, PropertyOccurrence.P)
                else:
                    assert len(self._property_filter[node]) == 1
                    assert PropertyOccurrence.PQ in self._property_filter[node]
                    column = self._sparql_name_for_column(
                        self._column_by_node_id(node.id_), type_=PropertyOccurrence.PQ
                    )
                    filters.append(
                        f"{column} IN ({self._construct_pid_list(node.pids, prefix='pq')})"
                    )

                    # NOTE we don't need to enforce equality constraints on the refs as there are none.
                    continue

                for type_ in self._property_filter[node]:
                    if type_ == PropertyOccurrence.WDT:
                        continue
                    if (
                        type_ == PropertyOccurrence.P
                        and PropertyOccurrence.WDT not in self._property_filter[node]
                    ):
                        continue

                    filters.append(
                        f"{self._construct_iri_ref(self._sparql_name_for_column(self._column_by_node_id(node.id_), type_=type_), type_)} = {ref}"
                    )

        if len(filters) == 0:
            return "True"
        return " &&\n\t\t".join(filters)

    def _construct_iri_ref(self, column: str, type_: PropertyOccurrence):
        prefix = f"{type_.name.lower()}:"
        return f"strafter(str({column}), str({prefix}))"

    def _construct_group_by(self) -> str:
        assert self.requires_aggregation()
        group_by = []
        for column in self.graph.columns:
            if isinstance(column, AnchorEntityColumnInfo) or isinstance(
                column, PropertyColumnInfo
            ):
                group_by.append(column)
        return " ".join(map(self._sparql_name_for_column, group_by))

    def _construct_pid_list(self, pids: List[str], prefix="wdt") -> str:
        return ", ".join([f"{prefix}:{pid}" for pid in pids])

    def _construct_qid_list(self, qids: List[str]) -> str:
        return ", ".join([f"wd:{qid}" for qid in qids])

    def _construct_select_for_column(self, column: ColumnInfo) -> str:
        if isinstance(column, AggregateColumnInfo):
            assert not column.aggregate.distinct
            variable = self._sparql_name_for_column(
                self._column_by_node_id(column.aggregate.source.id_)
            )
            # TODO(jlscheerer) We should move Z_ to _sparql_name_for_column
            aggregate_var = self._sparql_name_for_column(
                self._column_by_node_id(column.aggregate.target.id_)
            )
            return f"({column.aggregate.type_.name}({variable}) AS {aggregate_var})"
        return self._sparql_name_for_column(column)

    def _sparql_name_for_column(
        self, column: ColumnInfo, type_: Optional[PropertyOccurrence] = None
    ) -> str:
        assert (type_ is None) or isinstance(column, PropertyColumnInfo)
        if column in self.col2name:
            if isinstance(column, PropertyColumnInfo):
                if type_ is None:
                    if PropertyOccurrence.WDT in self._property_filter[column.node]:
                        type_ = PropertyOccurrence.WDT
                    elif PropertyOccurrence.P in self._property_filter[column.node]:
                        type_ = PropertyOccurrence.P
                    else:
                        assert (
                            PropertyOccurrence.PQ in self._property_filter[column.node]
                        )
                        type_ = PropertyOccurrence.PQ
                raw = self.col2name[column][2:]
                if type_ == PropertyOccurrence.P:
                    return f"?P{raw}"
                if type_ == PropertyOccurrence.PS:
                    return f"?PS{raw}"
                if type_ == PropertyOccurrence.PQ:
                    return f"?PQ{raw}"
            return self.col2name[column]

        if isinstance(column, PropertyColumnInfo):
            self.col2name[column] = f"?C{len(self.col2name)}"
            return self._sparql_name_for_column(column, type_)
        elif isinstance(column, AnchorEntityColumnInfo):
            self.col2name[column] = f"?A{len(self.col2name)}"
        elif isinstance(column, HeadVariableColumnInfo):
            self.col2name[column] = f"?H{len(self.col2name)}"
        elif isinstance(column, AggregateColumnInfo):
            self.col2name[column] = f"?G{len(self.col2name)}"
        elif isinstance(column, VirtualEntityColumnInfo):
            self.col2name[column] = f"?V{len(self.col2name)}"
        else:
            assert False

        return self.col2name[column]

    def _emit_type_info(self) -> str:
        types = []
        for node in self.graph.nodes:
            if isinstance(node, QueryGraphVariableNode):
                column = self._sparql_name_for_column(self._column_by_node_id(node.id_))
                types.append(f"#pragma:type {column} {node.variable.type_info()}")
<<<<<<< HEAD
            elif isinstance(node, QueryGraphConstantNode):
=======
            elif (
                isinstance(node, QueryGraphConstantNode)
                and node.constant.type_info() == "entity_id"
            ):
>>>>>>> 5e38a557
                column = self._sparql_name_for_column(self._column_by_node_id(node.id_))
                types.append(f"#pragma:type {column} {node.constant.type_info()}")
        return "\n".join(types)

    def _dedent_query(self, query: str) -> str:
        return inspect.cleandoc(query)


def wqg2sparql(wqg: QueryGraph, emit_labels: bool = False) -> SPARQLQuery:
    assert wqg.is_executable()
    return SPARQLBackend(wqg).to_query(emit_labels)<|MERGE_RESOLUTION|>--- conflicted
+++ resolved
@@ -279,14 +279,7 @@
             if isinstance(node, QueryGraphVariableNode):
                 column = self._sparql_name_for_column(self._column_by_node_id(node.id_))
                 types.append(f"#pragma:type {column} {node.variable.type_info()}")
-<<<<<<< HEAD
             elif isinstance(node, QueryGraphConstantNode):
-=======
-            elif (
-                isinstance(node, QueryGraphConstantNode)
-                and node.constant.type_info() == "entity_id"
-            ):
->>>>>>> 5e38a557
                 column = self._sparql_name_for_column(self._column_by_node_id(node.id_))
                 types.append(f"#pragma:type {column} {node.constant.type_info()}")
         return "\n".join(types)
